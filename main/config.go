// Copyright (c) 2019-2020 ubirch GmbH
//
// Licensed under the Apache License, Version 2.0 (the "License");
// you may not use this file except in compliance with the License.
// You may obtain a copy of the License at
//
//     http://www.apache.org/licenses/LICENSE-2.0
//
// Unless required by applicable law or agreed to in writing, software
// distributed under the License is distributed on an "AS IS" BASIS,
// WITHOUT WARRANTIES OR CONDITIONS OF ANY KIND, either express or implied.
// See the License for the specific language governing permissions and
// limitations under the License.

package main

import (
	"encoding/base64"
	"encoding/json"
	"fmt"
	"io/ioutil"
	"os"
	"path/filepath"
	"strings"

	"github.com/kelseyhightower/envconfig"

	log "github.com/sirupsen/logrus"
)

const (
	DEV_STAGE  = "dev"
	DEMO_STAGE = "demo"
	PROD_STAGE = "prod"

<<<<<<< HEAD
	keyURL    = "https://key.%s.ubirch.com/api/keyService/v1/pubkey"
	niomonURL = "https://niomon.%s.ubirch.com/"
	verifyURL = "https://verify.%s.ubirch.com/api/upp"

	authEnv  = "UBIRCH_AUTH_MAP" // {UUID: [key, token]}
	authFile = "auth.json"       // {UUID: [key, token]}
=======
	keyURL      = "https://key.%s.ubirch.com/api/keyService/v1/pubkey"
	identityURL = "https://identity.%s.ubirch.com/api/certs/v1/csr/register"
	niomonURL   = "https://niomon.%s.ubirch.com/"
	verifyURL   = "https://verify.%s.ubirch.com/api/upp"

	authEnv  = "UBIRCH_AUTH_MAP" // {UUID: [key, token]} (legacy)
	authFile = "auth.json"       // {UUID: [key, token]} (legacy)
>>>>>>> d8abbf94

	defaultTLSCertFile = "cert.pem"
	defaultTLSKeyFile  = "key.pem"
)

// configuration of the device
type Config struct {
<<<<<<< HEAD
	Devices             map[string]string `json:"devices"`      // maps UUIDs to backend auth tokens
	Secret              string            `json:"secret"`       // secret used to encrypt the key store
	Env                 string            `json:"env"`          // the ubirch backend environment [dev, demo, prod], defaults to 'prod'
	DSN                 string            `json:"DSN"`          // "data source name" for database connection
	StaticKeys          bool              `json:"staticKeys"`   // disable dynamic key generation, defaults to 'false'
	Keys                map[string]string `json:"keys"`         // maps UUIDs to injected keys
	TLS                 bool              `json:"TLS"`          // enable serving HTTPS endpoints, defaults to 'false'
	TLS_CertFile        string            `json:"TLSCertFile"`  // filename of TLS certificate file name, defaults to "cert.pem"
	TLS_KeyFile         string            `json:"TLSKeyFile"`   // filename of TLS key file name, defaults to "key.pem"
	CORS                bool              `json:"CORS"`         // enable CORS, defaults to false
	CORS_AllowedOrigins []string          `json:"CORS_origins"` // list of allowed origin hosts, defaults to ["*"]
	Debug               bool              `json:"debug"`        // enable extended debug output, defaults to 'false'
	SecretBytes         []byte            // the decoded key store secret
	KeyService          string            // key service URL (set automatically)
	Niomon              string            // authentication service URL (set automatically)
	VerifyService       string            // verification service URL (set automatically)
=======
	Devices          map[string]string `json:"devices"`          // maps UUIDs to backend auth tokens (mandatory)
	Secret           string            `json:"secret"`           // secret used to encrypt the key store (mandatory)
	Env              string            `json:"env"`              // the ubirch backend environment [dev, demo, prod], defaults to 'prod'
	DSN              string            `json:"DSN"`              // "data source name" for database connection
	StaticKeys       bool              `json:"staticKeys"`       // disable dynamic key generation, defaults to 'false'
	Keys             map[string]string `json:"keys"`             // maps UUIDs to injected private keys
	CSR_Country      string            `json:"CSR_country"`      // subject country for public key Certificate Signing Requests
	CSR_Organization string            `json:"CSR_organization"` // subject organization for public key Certificate Signing Requests
	TLS              bool              `json:"TLS"`              // enable serving HTTPS endpoints, defaults to 'false'
	TLS_CertFile     string            `json:"TLSCertFile"`      // filename of TLS certificate file name, defaults to "cert.pem"
	TLS_KeyFile      string            `json:"TLSKeyFile"`       // filename of TLS key file name, defaults to "key.pem"
	CORS             bool              `json:"CORS"`             // enable CORS, defaults to 'false'
	CORS_Origins     []string          `json:"CORS_origins"`     // list of allowed origin hosts, defaults to ["*"]
	Debug            bool              `json:"debug"`            // enable extended debug output, defaults to 'false'
	SecretBytes      []byte            // the decoded key store secret
	KeyService       string            // key service URL (set automatically)
	IdentityService  string            // identity service URL (set automatically)
	Niomon           string            // authentication service URL (set automatically)
	VerifyService    string            // verification service URL (set automatically)
>>>>>>> d8abbf94
}

func (c *Config) Load(configDir string, filename string) error {
	// assume that we want to load from env instead of config files, if
	// we have the UBIRCH_SECRET env variable set.
	var err error
	if os.Getenv("UBIRCH_SECRET") != "" {
		err = c.loadEnv()
	} else {
		err = c.loadFile(filepath.Join(configDir, filename))
	}
	if err != nil {
		return err
	}

	c.SecretBytes, err = base64.StdEncoding.DecodeString(c.Secret)
	if err != nil {
		return fmt.Errorf("unable to decode base64 encoded secret (%s): %v", c.Secret, err)
	}

<<<<<<< HEAD
=======
	if c.Debug {
		log.SetLevel(log.DebugLevel)
	}

>>>>>>> d8abbf94
	_ = c.loadAuthMap(configDir)
	err = c.checkMandatory()
	if err != nil {
		return err
	}
<<<<<<< HEAD
=======
	c.setDefaultCSR()
>>>>>>> d8abbf94
	c.setDefaultTLS(configDir)
	c.setDefaultCORS()
	return c.setDefaultURLs()
}

// loadEnv reads the configuration from environment variables
func (c *Config) loadEnv() error {
	log.Print("loading configuration from environment variables")
	return envconfig.Process("ubirch", c)
}

// LoadFile reads the configuration from a json file
func (c *Config) loadFile(filename string) error {
	log.Printf("loading configuration from file (%s)", filename)
	contextBytes, err := ioutil.ReadFile(filename)
	if err != nil {
		return err
	}
	return json.Unmarshal(contextBytes, c)
}

func (c *Config) checkMandatory() error {
	if len(c.Devices) == 0 {
		return fmt.Errorf("There are no devices authorized to use this client.\n" +
			"It is mandatory to set at least one device UUID and auth token in the configuration.\n" +
			"For more information take a look at the README under 'Configuration'.")
	} else {
		log.Printf("%d known UUID(s)", len(c.Devices))
<<<<<<< HEAD
=======
		for name := range c.Devices {
			log.Debugf(" - %s", name)
		}
>>>>>>> d8abbf94
	}

	if len(c.SecretBytes) != 16 {
		return fmt.Errorf("secret length must be 16 bytes (is %d)", len(c.SecretBytes))
	}

<<<<<<< HEAD
	if c.StaticKeys && (c.Keys == nil || len(c.Keys) == 0) {
		return fmt.Errorf("dynamic key generation disabled but no injected signing keys found in configuration")
=======
	if len(c.Keys) != 0 {
		log.Printf("%d injected key(s)", len(c.Keys))
	}

	if c.StaticKeys {
		log.Debug("dynamic key generation disabled")
		if len(c.Keys) == 0 {
			return fmt.Errorf("dynamic key generation disabled but no injected signing keys found in configuration")
		}
	} else {
		log.Debug("dynamic key generation enabled")
>>>>>>> d8abbf94
	}

	return nil
}

<<<<<<< HEAD
=======
func (c *Config) setDefaultCSR() {
	if c.CSR_Country == "" {
		c.CSR_Country = "DE"
	}
	log.Debugf("CSR Subject Country: %s", c.CSR_Country)

	if c.CSR_Organization == "" {
		c.CSR_Organization = "ubirch GmbH"
	}
	log.Debugf("CSR Subject Organization: %s", c.CSR_Organization)
}

>>>>>>> d8abbf94
func (c *Config) setDefaultTLS(configDir string) {
	if c.TLS {
		if c.TLS_CertFile == "" {
			c.TLS_CertFile = defaultTLSCertFile
		}
		c.TLS_CertFile = filepath.Join(configDir, c.TLS_CertFile)

		if c.TLS_KeyFile == "" {
			c.TLS_KeyFile = defaultTLSKeyFile
		}
		c.TLS_KeyFile = filepath.Join(configDir, c.TLS_KeyFile)
	}
}

func (c *Config) setDefaultCORS() {
	if c.CORS {
<<<<<<< HEAD
		if c.CORS_AllowedOrigins == nil {
			c.CORS_AllowedOrigins = []string{"*"} // allow all origins
=======
		if c.CORS_Origins == nil {
			c.CORS_Origins = []string{"*"} // allow all origins
>>>>>>> d8abbf94
		}
	}
}

func (c *Config) setDefaultURLs() error {
	if c.Env == "" {
		c.Env = PROD_STAGE
	}

<<<<<<< HEAD
	if c.Niomon == "" {
		c.Niomon = fmt.Sprintf(niomonURL, c.Env)
	}

	// now make sure the Env variable has the actual environment value that is used in the URL
	c.Env = strings.Split(c.Niomon, ".")[1]

	// assert Env variable value is a valid UBIRCH backend environment
	if !(c.Env == DEV_STAGE || c.Env == DEMO_STAGE || c.Env == PROD_STAGE) {
		return fmt.Errorf("invalid UBIRCH backend environment: \"%s\"", c.Env)
	}

	log.Printf("UBIRCH backend \"%s\" environment", c.Env)

	if c.KeyService == "" {
		c.KeyService = fmt.Sprintf(keyURL, c.Env)
	} else {
		c.KeyService = strings.TrimSuffix(c.KeyService, "/mpack")
=======
	// assert Env variable value is a valid UBIRCH backend environment
	if !(c.Env == DEV_STAGE || c.Env == DEMO_STAGE || c.Env == PROD_STAGE) {
		return fmt.Errorf("invalid UBIRCH backend environment: \"%s\"", c.Env)
	}

	log.Printf("UBIRCH backend \"%s\" environment", c.Env)

	if c.KeyService == "" {
		c.KeyService = fmt.Sprintf(keyURL, c.Env)
	} else {
		c.KeyService = strings.TrimSuffix(c.KeyService, "/mpack")
	}

	if c.IdentityService == "" {
		c.IdentityService = fmt.Sprintf(identityURL, c.Env)
	}

	if c.Niomon == "" {
		c.Niomon = fmt.Sprintf(niomonURL, c.Env)
>>>>>>> d8abbf94
	}

	if c.VerifyService == "" {
		c.VerifyService = fmt.Sprintf(verifyURL, c.Env)
	}
<<<<<<< HEAD
=======

	log.Debugf(" - Key Service: %s", c.KeyService)
	log.Debugf(" - Identity Service: %s", c.IdentityService)
	log.Debugf(" - Authentication Service: %s", c.Niomon)
	log.Debugf(" - Verification Service: %s", c.VerifyService)

>>>>>>> d8abbf94
	return nil
}

// loadAuthMap loads the auth map from the environment
func (c *Config) loadAuthMap(configDir string) error {
	var err error
	var authMapBytes []byte

	authMap := os.Getenv(authEnv)
	if authMap != "" {
		authMapBytes = []byte(authMap)
	} else {
		authMapBytes, err = ioutil.ReadFile(filepath.Join(configDir, authFile))
		if err != nil {
			return err
		}
	}

	buffer := make(map[string][]string)
	err = json.Unmarshal(authMapBytes, &buffer)
	if err != nil {
		return err
	}

	if c.Keys == nil {
		c.Keys = make(map[string]string)
	}

	if c.Devices == nil {
		c.Devices = make(map[string]string)
	}

	for k, v := range buffer {
		c.Keys[k] = v[0]
		c.Devices[k] = v[1]
	}

	return nil
}<|MERGE_RESOLUTION|>--- conflicted
+++ resolved
@@ -33,14 +33,6 @@
 	DEMO_STAGE = "demo"
 	PROD_STAGE = "prod"
 
-<<<<<<< HEAD
-	keyURL    = "https://key.%s.ubirch.com/api/keyService/v1/pubkey"
-	niomonURL = "https://niomon.%s.ubirch.com/"
-	verifyURL = "https://verify.%s.ubirch.com/api/upp"
-
-	authEnv  = "UBIRCH_AUTH_MAP" // {UUID: [key, token]}
-	authFile = "auth.json"       // {UUID: [key, token]}
-=======
 	keyURL      = "https://key.%s.ubirch.com/api/keyService/v1/pubkey"
 	identityURL = "https://identity.%s.ubirch.com/api/certs/v1/csr/register"
 	niomonURL   = "https://niomon.%s.ubirch.com/"
@@ -48,7 +40,6 @@
 
 	authEnv  = "UBIRCH_AUTH_MAP" // {UUID: [key, token]} (legacy)
 	authFile = "auth.json"       // {UUID: [key, token]} (legacy)
->>>>>>> d8abbf94
 
 	defaultTLSCertFile = "cert.pem"
 	defaultTLSKeyFile  = "key.pem"
@@ -56,24 +47,6 @@
 
 // configuration of the device
 type Config struct {
-<<<<<<< HEAD
-	Devices             map[string]string `json:"devices"`      // maps UUIDs to backend auth tokens
-	Secret              string            `json:"secret"`       // secret used to encrypt the key store
-	Env                 string            `json:"env"`          // the ubirch backend environment [dev, demo, prod], defaults to 'prod'
-	DSN                 string            `json:"DSN"`          // "data source name" for database connection
-	StaticKeys          bool              `json:"staticKeys"`   // disable dynamic key generation, defaults to 'false'
-	Keys                map[string]string `json:"keys"`         // maps UUIDs to injected keys
-	TLS                 bool              `json:"TLS"`          // enable serving HTTPS endpoints, defaults to 'false'
-	TLS_CertFile        string            `json:"TLSCertFile"`  // filename of TLS certificate file name, defaults to "cert.pem"
-	TLS_KeyFile         string            `json:"TLSKeyFile"`   // filename of TLS key file name, defaults to "key.pem"
-	CORS                bool              `json:"CORS"`         // enable CORS, defaults to false
-	CORS_AllowedOrigins []string          `json:"CORS_origins"` // list of allowed origin hosts, defaults to ["*"]
-	Debug               bool              `json:"debug"`        // enable extended debug output, defaults to 'false'
-	SecretBytes         []byte            // the decoded key store secret
-	KeyService          string            // key service URL (set automatically)
-	Niomon              string            // authentication service URL (set automatically)
-	VerifyService       string            // verification service URL (set automatically)
-=======
 	Devices          map[string]string `json:"devices"`          // maps UUIDs to backend auth tokens (mandatory)
 	Secret           string            `json:"secret"`           // secret used to encrypt the key store (mandatory)
 	Env              string            `json:"env"`              // the ubirch backend environment [dev, demo, prod], defaults to 'prod'
@@ -93,7 +66,6 @@
 	IdentityService  string            // identity service URL (set automatically)
 	Niomon           string            // authentication service URL (set automatically)
 	VerifyService    string            // verification service URL (set automatically)
->>>>>>> d8abbf94
 }
 
 func (c *Config) Load(configDir string, filename string) error {
@@ -114,22 +86,16 @@
 		return fmt.Errorf("unable to decode base64 encoded secret (%s): %v", c.Secret, err)
 	}
 
-<<<<<<< HEAD
-=======
 	if c.Debug {
 		log.SetLevel(log.DebugLevel)
 	}
 
->>>>>>> d8abbf94
 	_ = c.loadAuthMap(configDir)
 	err = c.checkMandatory()
 	if err != nil {
 		return err
 	}
-<<<<<<< HEAD
-=======
 	c.setDefaultCSR()
->>>>>>> d8abbf94
 	c.setDefaultTLS(configDir)
 	c.setDefaultCORS()
 	return c.setDefaultURLs()
@@ -158,22 +124,15 @@
 			"For more information take a look at the README under 'Configuration'.")
 	} else {
 		log.Printf("%d known UUID(s)", len(c.Devices))
-<<<<<<< HEAD
-=======
 		for name := range c.Devices {
 			log.Debugf(" - %s", name)
 		}
->>>>>>> d8abbf94
 	}
 
 	if len(c.SecretBytes) != 16 {
 		return fmt.Errorf("secret length must be 16 bytes (is %d)", len(c.SecretBytes))
 	}
 
-<<<<<<< HEAD
-	if c.StaticKeys && (c.Keys == nil || len(c.Keys) == 0) {
-		return fmt.Errorf("dynamic key generation disabled but no injected signing keys found in configuration")
-=======
 	if len(c.Keys) != 0 {
 		log.Printf("%d injected key(s)", len(c.Keys))
 	}
@@ -185,14 +144,11 @@
 		}
 	} else {
 		log.Debug("dynamic key generation enabled")
->>>>>>> d8abbf94
 	}
 
 	return nil
 }
 
-<<<<<<< HEAD
-=======
 func (c *Config) setDefaultCSR() {
 	if c.CSR_Country == "" {
 		c.CSR_Country = "DE"
@@ -205,7 +161,6 @@
 	log.Debugf("CSR Subject Organization: %s", c.CSR_Organization)
 }
 
->>>>>>> d8abbf94
 func (c *Config) setDefaultTLS(configDir string) {
 	if c.TLS {
 		if c.TLS_CertFile == "" {
@@ -222,13 +177,8 @@
 
 func (c *Config) setDefaultCORS() {
 	if c.CORS {
-<<<<<<< HEAD
-		if c.CORS_AllowedOrigins == nil {
-			c.CORS_AllowedOrigins = []string{"*"} // allow all origins
-=======
 		if c.CORS_Origins == nil {
 			c.CORS_Origins = []string{"*"} // allow all origins
->>>>>>> d8abbf94
 		}
 	}
 }
@@ -238,14 +188,6 @@
 		c.Env = PROD_STAGE
 	}
 
-<<<<<<< HEAD
-	if c.Niomon == "" {
-		c.Niomon = fmt.Sprintf(niomonURL, c.Env)
-	}
-
-	// now make sure the Env variable has the actual environment value that is used in the URL
-	c.Env = strings.Split(c.Niomon, ".")[1]
-
 	// assert Env variable value is a valid UBIRCH backend environment
 	if !(c.Env == DEV_STAGE || c.Env == DEMO_STAGE || c.Env == PROD_STAGE) {
 		return fmt.Errorf("invalid UBIRCH backend environment: \"%s\"", c.Env)
@@ -257,18 +199,6 @@
 		c.KeyService = fmt.Sprintf(keyURL, c.Env)
 	} else {
 		c.KeyService = strings.TrimSuffix(c.KeyService, "/mpack")
-=======
-	// assert Env variable value is a valid UBIRCH backend environment
-	if !(c.Env == DEV_STAGE || c.Env == DEMO_STAGE || c.Env == PROD_STAGE) {
-		return fmt.Errorf("invalid UBIRCH backend environment: \"%s\"", c.Env)
-	}
-
-	log.Printf("UBIRCH backend \"%s\" environment", c.Env)
-
-	if c.KeyService == "" {
-		c.KeyService = fmt.Sprintf(keyURL, c.Env)
-	} else {
-		c.KeyService = strings.TrimSuffix(c.KeyService, "/mpack")
 	}
 
 	if c.IdentityService == "" {
@@ -277,21 +207,17 @@
 
 	if c.Niomon == "" {
 		c.Niomon = fmt.Sprintf(niomonURL, c.Env)
->>>>>>> d8abbf94
 	}
 
 	if c.VerifyService == "" {
 		c.VerifyService = fmt.Sprintf(verifyURL, c.Env)
 	}
-<<<<<<< HEAD
-=======
 
 	log.Debugf(" - Key Service: %s", c.KeyService)
 	log.Debugf(" - Identity Service: %s", c.IdentityService)
 	log.Debugf(" - Authentication Service: %s", c.Niomon)
 	log.Debugf(" - Verification Service: %s", c.VerifyService)
 
->>>>>>> d8abbf94
 	return nil
 }
 
